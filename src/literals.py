--- conflicted
+++ resolved
@@ -12,13 +12,10 @@
 CATALOG_PATH = "/etc/trino/catalog"
 CONFIG_JINJA = "config.jinja"
 CONFIG_PATH = "/etc/trino/config.properties"
-<<<<<<< HEAD
+LOG_PATH = "/etc/trino/log.properties"
+LOG_JINJA = "logging.jinja"
 
 TRINO_PORTS = {
         "HTTPS": 8443,
         "HTTP": 8080,
-        }
-=======
-LOG_PATH = "/etc/trino/log.properties"
-LOG_JINJA = "logging.jinja"
->>>>>>> 342bd7f8
+        }