#!/usr/bin/env python3
# Copyright 2023 Canonical Ltd
# See LICENSE file for licensing details.

"""Charm the service.

Refer to the following post for a quick-start guide that will help you
develop a new k8s charm using the Operator Framework:

https://discourse.charmhub.io/t/4208
"""

import logging
import os
import re

from jinja2 import Environment, FileSystemLoader
from ops.charm import (ActionEvent, CharmBase, ConfigChangedEvent,
                       PebbleReadyEvent)
from ops.main import main
from ops.model import (ActiveStatus, BlockedStatus, MaintenanceStatus,
                       WaitingStatus)

<<<<<<< HEAD
from literals import CATALOG_PATH, CONF_PATH, CONFIG_JINJA, CONFIG_PATH, TRINO_PORTS
=======
from literals import CATALOG_PATH, CONF_PATH, CONFIG_JINJA, CONFIG_PATH, LOG_PATH, LOG_JINJA
>>>>>>> 342bd7f8
from log import log_event_handler
from state import State
from tls import TrinoTLS
from charms.nginx_ingress_integrator.v0.nginx_route import require_nginx_route

# Log messages can be retrieved using juju debug-log
logger = logging.getLogger(__name__)


def render(template_name, context):
    """Render the template with the given name using the given context dict.

    Args:
        template_name: File name to read the template from.
        context: Dict used for rendering.

    Returns:
        A dict containing the rendered template.
    """
    charm_dir = os.path.abspath(
        os.path.join(os.path.dirname(__file__), os.pardir)
    )
    loader = FileSystemLoader(os.path.join(charm_dir, "templates"))
    return (
        Environment(loader=loader, autoescape=True)
        .get_template(template_name)
        .render(**context)
    )


class TrinoK8SCharm(CharmBase):
    """Charm the service."""

    @property
    def external_hostname(self):
        """Return the DNS listing used for external connections."""
        return self.config["external-hostname"] or self.app.name

    def __init__(self, *args):
        """Construct.

        Args:
            args: Ignore.
        """
        super().__init__(*args)
        self.name = "trino"
        self._state = State(self.app, lambda: self.model.get_relation("peer"))
        self.tls = TrinoTLS(self)

        # Handle basic charm lifecycle
        self.framework.observe(self.on.install, self._on_install)
        self.framework.observe(self.on.trino_pebble_ready, self._on_pebble_ready)
        self.framework.observe(self.on.config_changed, self._on_config_changed)
        self.framework.observe(self.on.add_database_action, self._on_add_database)
        self.framework.observe(self.on.remove_database_action, self._on_remove_database)
        self.framework.observe(self.on.restart_action, self._on_restart)

        # Handle Ingress
        self._require_nginx_route()

    def _require_nginx_route(self):
        """Require nginx-route relation based on current configuration."""
        require_nginx_route(
            charm=self,
            service_hostname=self.external_hostname,
            service_name=self.app.name,
            service_port=TRINO_PORTS["HTTPS"],
            tls_secret_name=self.config["tls-secret-name"],
            backend_protocol="HTTPS",
        )

    @log_event_handler(logger)
    def _on_install(self, event):
        """Install Trino.

        Args:
            event: The event triggered when the relation changed.
        """
        self.unit.status = MaintenanceStatus("installing trino")

    @log_event_handler(logger)
    def _on_pebble_ready(self, event: PebbleReadyEvent):
        """Define and start a workload using the Pebble API.

        Args:
            event: The event triggered when the relation changed.
        """
        self._update(event)

    @log_event_handler(logger)
    def _on_config_changed(self, event: ConfigChangedEvent):
        """Handle changed configuration.

        Args:
            event: The event triggered when the relation changed.
        """
        self.unit.status = WaitingStatus("configuring trino")
        self._update(event)

    def _restart_trino(self, container):
        """Restart Trino.

        Args:
            container: Trino container
        """
        self.unit.status = MaintenanceStatus("restarting trino")
        container.restart(self.name)
        self.unit.status = ActiveStatus()

    def ready_to_start(self):
        """Check if TLS is enabled and peer relations established
        
        Returns:
            True if TLS enabled and peer relation established, else False.
        """
        if not self._state.is_ready():
            self.unit.status = WaitingStatus("Waiting for peer relation.")
            return False
        
        if not self._state.tls == "enabled":
            self.unit.status = BlockedStatus("Needs a certificates relation for TLS")
            return False

        return True

    def _validate_db_conn_params(
        self, container, db_name, db_conn_string, db_type
    ):
        """Validate the db parameters are valid for connection.

        Args:
            container: Trino server container
            db_name: Name of database to connect
            db_conn_string: JDBC string of database
            db_type: Type of database either postgresql or mysql

        Raises:
            ValueError: In case db-conn-string is invalid
                        In case db-type does not match valid type
                        In case db-name already exists
        """
        if not re.match("jdbc:[a-z0-9]+:(?s:.*)$", db_conn_string):
            raise ValueError(
                f"connect-database: {db_conn_string!r} has an invalid format"
            )

        valid_db_types = ["mysql", "postgresql"]
        if db_type not in valid_db_types:
            raise ValueError(
                f"connect-database: invalid database type {db_type!r}"
            )

        if container.exists(f"{CATALOG_PATH}/{db_name}.properties"):
            raise ValueError(f"connect-database: {db_name!r} already exists!")

    @log_event_handler(logger)
    def _on_add_database(self, event: ActionEvent):
        """Connect a new database, action handler.

        Args:
            event: The event triggered by the connect-database action
        """
        container = self.unit.get_container(self.name)
        if not container.can_connect():
            event.defer()
            return

        db_type = event.params["db-type"]
        db_name = event.params["db-name"]
        db_conn_string = event.params["db-conn-string"]

        try:
            self._validate_db_conn_params(
                container, db_name, db_conn_string, db_type
            )
        except ValueError as err:
            logger.exception(err)
            event.fail(f"Failed to add {db_name}")
            return

        db_context = {
            "DB_TYPE": db_type,
            "DB_CONN_STRING": db_conn_string,
            "DB_USER": event.params["db-user"],
            "DB_PWD": event.params["db-pwd"],
        }
        self._push_file(
            container,
            db_context,
            "db-conn.jinja",
            f"{CATALOG_PATH}/{db_name}.properties",
        )
        self._restart_trino(container)
        event.set_results({"result": "database successfully added"})

    def _validate_db_remove_params(self, container, db_name, db_user, db_pwd):
        """Validate the db parameters are valid for removal.

        Args:
            container: Trino server container
            db_name: Name of database to connect
            db_user: Database username
            db_pwd: Database password

        Raises:
            ValueError: In case database does not exist
                        In case credentials are not valid
        """
        path = f"{CATALOG_PATH}/{db_name}.properties"
        if not container.exists(path):
            raise ValueError(f"remove-database: {db_name!r} does not exist!")

        db_config = container.pull(path).read()
        conn_user = re.search(r"connection-user=(.*)", db_config).group(1)
        conn_pwd = re.search(r"connection-password=(.*)", db_config).group(1)

        if conn_user != db_user or conn_pwd != db_pwd:
            raise ValueError(
                f"remove-database: credentials do not match for {db_name!r}"
            )

    @log_event_handler(logger)
    def _on_remove_database(self, event):
        """Remove an existing database connection, action handler.

        Args:
            event: The event triggered by the remove-database action
        """
        container = self.unit.get_container(self.name)
        if not container.can_connect():
            event.defer()
            return

        db_name = event.params["db-name"]
        db_user = event.params["db-user"]
        db_pwd = event.params["db-pwd"]

        try:
            self._validate_db_remove_params(
                container, db_name, db_user, db_pwd
            )
        except ValueError as err:
            logger.exception(err)
            event.fail(f"Failed to remove {db_name}")
            return

        container.remove_path(f"{CATALOG_PATH}/{db_name}.properties")
        self._restart_trino(container)
        event.set_results({"result": "database successfully removed"})

    @log_event_handler(logger)
    def _on_restart(self, event):
        """Restart Trino, action handler.

        Args:
            event:The event triggered by the restart action
        """
        container = self.unit.get_container(self.name)
        if not container.can_connect():
            event.defer()
            return

        self.unit.status = MaintenanceStatus("restarting trino")
        self._restart_trino(container)
        event.set_results({"result": "trino successfully restarted"})

    @log_event_handler(logger)
    def _configure_ranger_plugin(self, container):
        """Prepare Ranger plugin.

        Args:
            container: The application container

        Raises:
            RuntimeError: ranger-trino-plugin.tar.gz is not present
        """
        ranger_version = self.config['ranger-version']
        path = f"/root/ranger-{ranger_version}-trino-plugin.tar.gz"
        if not container.exists(path):
            raise RuntimeError(f"ranger-plugin: no {path!r}, check the image")

        policy_context = {"POLICY_MGR_URL": self.config['policy-mgr-url']}
        jinja_file = "plugin-install.jinja"
        trino_path = "/root/install.properties"
        self._push_file(container, policy_context, jinja_file, trino_path)

        entrypoint_context = {"RANGER_VERSION": self.config['ranger-version']}
        jinja_file = "trino-entrypoint.jinja"
        trino_path = "/trino-entrypoint.sh"
        self._push_file(container, entrypoint_context, jinja_file, trino_path, 0o744)
        command = "/trino-entrypoint.sh"
        return command

    def _push_file(self, container, context, jinja_file, path, permission=0o644):
        """Pushes files to application.

        Args:
            container: The application container
            context: The subset of config values for the file
            jinja_file: The template file
            path: The path for file in the application
            permission: File permission (default 0o644)

        Returns:
            A dictionary of variables for jinja file
        """
        properties = render(jinja_file, context)
        container.push(path, properties, make_dirs=True, permissions=permission)

    def _validate_config_params(self, container):
        """Validate that configuration is valid.

        Raises:
            ValueError: in case of invalid log configuration.
            ValueError: in case of Google ID not provided
            ValueError: in case of Google secret not provided
            RuntimeError: in case keystore does not exist
        """
        valid_log_levels = ["info", "debug", "warn", "error"]

        log_level = self.model.config["log-level"].lower()
        if log_level not in valid_log_levels:
            raise ValueError(f"config: invalid log level {log_level!r}")
        
        google_id = self.config.get('google-client-id')
        google_secret = self.config.get('google-client-secret')

        if google_id is None:
            raise ValueError("Google ID not provided for Oauth")
        if google_secret is None:
            raise ValueError("Google secret not provided for Oauth")

        path = f"{CONF_PATH}/keystore.p12"
        if not container.exists(path):
            raise RuntimeError(f"{path} does not exist, check TLS relation")

    def get_params(self):
        """ Creates Jinja file specific dictionaries from relevant config values.

        Returns:
            log_context: A dictionary of log options
            config_context: A dictionary of config file options
        """
        log_options = {"log-level": "LOG_LEVEL"}
        log_context = {config_key: self.config[key] for key, config_key in log_options.items()}

        config_options = {
            "google-client-id": "OAUTH_CLIENT_ID",
            "google-client-secret": "OAUTH_CLIENT_SECRET",
        }
        config_context = {config_key: self.config[key] for key, config_key in config_options.items()}
        config_context.update({
            "KEYSTORE_PASS": self._state.keystore_password,
            "KEYSTORE_PATH": f"{CONF_PATH}/keystore.p12",
        })
        return log_context, config_context
        

    def _update(self, event):
        """Update the Trino server configuration and replan its execution.

        Args:
            event: The event triggered when the relation changed.
        """
        container = self.unit.get_container(self.name)
        if not container.can_connect():
            event.defer()
            return

        if not self.ready_to_start():
            event.defer()
            return

        try:
            self._validate_config_params(container)
        except (RuntimeError, ValueError) as err:
            self.unit.status = BlockedStatus(str(err))
            return

        logger.info("configuring trino")
        log_context, config_context = self.get_params()
        self._push_file(container, log_context, LOG_JINJA, LOG_PATH)
        self._push_file(container, config_context, CONFIG_JINJA, CONFIG_PATH)

        env = {}
        for params in [config_context, log_context]:
            env.update(params)

        if self.config['ranger-acl-enabled']:
            try:
                command = self._configure_ranger_plugin(container)
            except RuntimeError as err:
                self.unit.status = BlockedStatus(str(err))
                return
        else:
            command = "/usr/lib/trino/bin/run-trino"

        logger.info("planning trino execution")
        pebble_layer = {
            "summary": "trino layer",
            "description": "pebble config layer for trino",
            "services": {
                self.name: {
                    "override": "replace",
                    "summary": "trino server",
                    "command": command,
                    "startup": "enabled",
<<<<<<< HEAD
                    "environment": config_context,
=======
                    "environment": env,
>>>>>>> 342bd7f8
                }
            },
        }
        container.add_layer(self.name, pebble_layer, combine=True)
        container.replan()

        self.unit.status = ActiveStatus()


if __name__ == "__main__":
    main(TrinoK8SCharm)<|MERGE_RESOLUTION|>--- conflicted
+++ resolved
@@ -21,11 +21,8 @@
 from ops.model import (ActiveStatus, BlockedStatus, MaintenanceStatus,
                        WaitingStatus)
 
-<<<<<<< HEAD
-from literals import CATALOG_PATH, CONF_PATH, CONFIG_JINJA, CONFIG_PATH, TRINO_PORTS
-=======
-from literals import CATALOG_PATH, CONF_PATH, CONFIG_JINJA, CONFIG_PATH, LOG_PATH, LOG_JINJA
->>>>>>> 342bd7f8
+
+from literals import CATALOG_PATH, CONF_PATH, CONFIG_JINJA, CONFIG_PATH, LOG_PATH, LOG_JINJA, TRINO_PORTS
 from log import log_event_handler
 from state import State
 from tls import TrinoTLS
@@ -433,11 +430,7 @@
                     "summary": "trino server",
                     "command": command,
                     "startup": "enabled",
-<<<<<<< HEAD
-                    "environment": config_context,
-=======
                     "environment": env,
->>>>>>> 342bd7f8
                 }
             },
         }
