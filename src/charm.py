--- conflicted
+++ resolved
@@ -493,21 +493,11 @@
         if not catalog_config:
             return
 
-<<<<<<< HEAD
         catalog_index = yaml.safe_load(catalog_config)
         catalogs, backends = (
             catalog_index["catalogs"],
             catalog_index["backends"],
         )
-=======
-        try:
-            certs, catalogs = create_cert_and_catalog_dicts(catalog_config)
-        except Exception:
-            logger.debug("Unable to create catalogs.")
-            raise
-
-        self._add_catalogs(container, catalogs, truststore_pwd)
->>>>>>> 4d80039d
 
         for name, info in catalogs.items():
             validate_keys(info, CATALOG_SCHEMA)
