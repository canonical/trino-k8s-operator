--- conflicted
+++ resolved
@@ -7,10 +7,7 @@
 import json
 import logging
 import os
-<<<<<<< HEAD
-=======
 import time
->>>>>>> 42affbd7
 from pathlib import Path
 
 import requests
@@ -43,7 +40,6 @@
 NGINX_NAME = "nginx-ingress-integrator"
 
 # Database configuration literals
-<<<<<<< HEAD
 EXAMPLE_CATALOG_NAME = "example-db"
 TEMP_CATALOG_NAME = "temp-db"
 EXAMPLE_CATALOG_CONFIG = """\
@@ -60,15 +56,6 @@
   connection-user=testing
   connection-password=test
 """
-=======
-CONN_NAME = "connection-test"
-CONN_CONFIG = """\
-connector.name=postgresql
-connection-url=jdbc:postgresql://example.host.com:5432/test
-connection-user=trino
-connection-password=trino
-"""
->>>>>>> 42affbd7
 TRINO_USER = "trino"
 
 # Ranger policy literals
@@ -173,24 +160,6 @@
     logger.info(r)
 
 
-<<<<<<< HEAD
-=======
-async def create_user(ops_test, ranger_url):
-    """Create Ranger user.
-
-    Args:
-        ops_test: PyTest object
-        ranger_url: the policy manager url
-    """
-    url = f"{ranger_url}/service/xusers/users"
-    response = requests.post(
-        url, headers=HEADERS, json=DEV_USER, auth=RANGER_AUTH, timeout=20
-    )
-    r = json.loads(response.text)
-    logger.info(r)
-
-
->>>>>>> 42affbd7
 async def create_policy(ops_test, ranger_url):
     """Create a Ranger user policy.
 
