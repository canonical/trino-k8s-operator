#!/usr/bin/env python3
# Copyright 2023 Canonical Ltd.
# See LICENSE file for licensing details.

"""Trino charm integration test helpers."""

import json
import logging
import os
import time
from pathlib import Path

import requests
import yaml
from apache_ranger.client.ranger_client import RangerClient
from apache_ranger.model.ranger_policy import (
    RangerPolicy,
    RangerPolicyItem,
    RangerPolicyItemAccess,
    RangerPolicyResource,
)
from pytest_operator.plugin import OpsTest
from trino_client.trino_client import query_trino

logger = logging.getLogger(__name__)


BASE_DIR = os.path.abspath(
    os.path.join(os.path.dirname(os.path.realpath(__file__)), "..", "..")
)
METADATA = yaml.safe_load(Path(f"{BASE_DIR}/metadata.yaml").read_text())
TRINO_IMAGE = {
    "trino-image": METADATA["resources"]["trino-image"]["upstream-source"]
}

# Charm name literals
APP_NAME = METADATA["name"]
WORKER_NAME = f"{APP_NAME}-worker"
POSTGRES_NAME = "postgresql-k8s"
NGINX_NAME = "nginx-ingress-integrator"

# Database configuration literals
<<<<<<< HEAD
CATALOG_QUERY = "SHOW CATALOGS"
=======
>>>>>>> 42affbd7
CONN_NAME = "connection-test"
CONN_CONFIG = """\
connector.name=postgresql
connection-url=jdbc:postgresql://example.host.com:5432/test
connection-user=trino
connection-password=trino
"""
TRINO_USER = "trino"

# Ranger policy literals
RANGER_NAME = "ranger-k8s"
RANGER_AUTH = ("admin", "rangerR0cks!")
TRINO_SERVICE = "trino-service"
USER_WITH_ACCESS = "dev"
USER_WITHOUT_ACCESS = "user"
POLICY_NAME = "system - catalog, schema, table, column"

HEADERS = {
    "Accept": "application/json",
    "Content-Type": "application/json",
}
DEV_USER = {
    "name": USER_WITH_ACCESS,
    "password": "aP6X1HhJe6Toui!",
    "firstName": USER_WITH_ACCESS,
    "lastName": "user",
    "emailAddress": "dev@example.com",
}

<<<<<<< HEAD
# Scaling literals
WORKER_QUERY = "SELECT * FROM system.runtime.nodes"
=======
# Upgrades secure password
SECURE_PWD = "Xh0DAbGvxLI3NY!"  # nosec
>>>>>>> 42affbd7


async def get_unit_url(
    ops_test: OpsTest, application, unit, port, protocol="http"
):
    """Return unit URL from the model.

    Args:
        ops_test: PyTest object.
        application: Name of the application.
        unit: Number of the unit.
        port: Port number of the URL.
        protocol: Transfer protocol (default: http).

    Returns:
        Unit URL of the form {protocol}://{address}:{port}
    """
    status = await ops_test.model.get_status()  # noqa: F821
    address = status["applications"][application]["units"][
        f"{application}/{unit}"
    ]["address"]
    return f"{protocol}://{address}:{port}"


async def get_catalogs(ops_test: OpsTest, user, app_name):
    """Return a list of catalogs from Trino charm.

    Args:
        ops_test: PyTest object
        user: the user to access Trino with
        app_name: name of the application

    Returns:
        catalogs: list of catalogs connected to trino
    """
    status = await ops_test.model.get_status()  # noqa: F821
    address = status["applications"][app_name]["units"][f"{app_name}/{0}"][
        "address"
    ]
    logger.info("executing query on app address: %s", address)
    catalogs = await query_trino(address, user, CATALOG_QUERY)
    return catalogs


async def run_connector_action(ops_test, action, params, user):
    """Run connection action.

    Args:
        ops_test: PyTest object
        action: either add-connection or remove-connection action
        params: action parameters
        user: the user to access Trino with

    Returns:
        catalogs: list of trino catalogs after action
    """
    action = (
        await ops_test.model.applications[APP_NAME]
        .units[0]
        .run_action(action, **params)
    )
    await action.wait()
    time.sleep(30)
    catalogs = await get_catalogs(ops_test, user, APP_NAME)
    logging.info(f"action {action} run, catalogs: {catalogs}")
    return catalogs


async def create_user(ops_test, ranger_url):
    """Create Ranger user.

    Args:
        ops_test: PyTest object
<<<<<<< HEAD
        ranger_url: the polciy manager url
=======
        ranger_url: the policy manager url
>>>>>>> 42affbd7
    """
    url = f"{ranger_url}/service/xusers/users"
    response = requests.post(
        url, headers=HEADERS, json=DEV_USER, auth=RANGER_AUTH, timeout=20
    )
    r = json.loads(response.text)
    logger.info(r)


async def create_policy(ops_test, ranger_url):
    """Create a Ranger user policy.

    Allow user `user1` to access `system` catalog.

    Args:
        ops_test: PyTest object
        ranger_url: the polciy manager url
    """
    ranger = RangerClient(ranger_url, RANGER_AUTH)
    policy = RangerPolicy()
    policy.service = TRINO_SERVICE
    policy.name = POLICY_NAME
    policy.resources = {
        "schema": RangerPolicyResource({"values": ["*"]}),
        "catalog": RangerPolicyResource({"values": ["system"]}),
        "table": RangerPolicyResource({"values": ["*"]}),
        "column": RangerPolicyResource({"values": ["*"]}),
    }

    allow_items = RangerPolicyItem()
    allow_items.users = [USER_WITH_ACCESS]
    allow_items.accesses = [RangerPolicyItemAccess({"type": "select"})]
    policy.policyItems = [allow_items]
    ranger.create_policy(policy)


async def scale(ops_test: OpsTest, app, units):
    """Scale the application to the provided number and wait for idle.

    Args:
        ops_test: PyTest object.
        app: Application to be scaled.
        units: Number of units required.
    """
    async with ops_test.fast_forward():
        await ops_test.model.applications[app].scale(scale=units)

        # Wait for model to settle
        await ops_test.model.wait_for_idle(
            apps=[app],
            status="active",
            idle_period=30,
            raise_on_blocked=True,
            timeout=600,
            wait_for_exact_units=units,
        )


async def get_active_workers(ops_test: OpsTest):
    """Get active trino workers.

    Args:
        ops_test: PyTest object.

    Returns:
        active_workers: list of active workers.
    """
    status = await ops_test.model.get_status()  # noqa: F821
    address = status["applications"][APP_NAME]["units"][f"{APP_NAME}/{0}"][
        "address"
    ]
    logger.info("executing query on app address: %s", address)
    result = await query_trino(address, USER_WITH_ACCESS, WORKER_QUERY)
    active_workers = [
        x for x in result if x[1].startswith("http://trino-k8s-worker")
    ]
    return active_workers<|MERGE_RESOLUTION|>--- conflicted
+++ resolved
@@ -40,10 +40,7 @@
 NGINX_NAME = "nginx-ingress-integrator"
 
 # Database configuration literals
-<<<<<<< HEAD
 CATALOG_QUERY = "SHOW CATALOGS"
-=======
->>>>>>> 42affbd7
 CONN_NAME = "connection-test"
 CONN_CONFIG = """\
 connector.name=postgresql
@@ -73,13 +70,11 @@
     "emailAddress": "dev@example.com",
 }
 
-<<<<<<< HEAD
 # Scaling literals
 WORKER_QUERY = "SELECT * FROM system.runtime.nodes"
-=======
+
 # Upgrades secure password
 SECURE_PWD = "Xh0DAbGvxLI3NY!"  # nosec
->>>>>>> 42affbd7
 
 
 async def get_unit_url(
@@ -153,11 +148,7 @@
 
     Args:
         ops_test: PyTest object
-<<<<<<< HEAD
-        ranger_url: the polciy manager url
-=======
         ranger_url: the policy manager url
->>>>>>> 42affbd7
     """
     url = f"{ranger_url}/service/xusers/users"
     response = requests.post(
