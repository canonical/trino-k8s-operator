--- conflicted
+++ resolved
@@ -41,27 +41,13 @@
 # Database configuration literals
 EXAMPLE_CATALOG_NAME = "example-db"
 TEMP_CATALOG_NAME = "temp-db"
-<<<<<<< HEAD
-CATALOG_CONFIG = """\
-example-db: |
-  connector.name=postgresql
-  connection-url=jdbc:postgresql://host.com:5432/database
-  connection-user=testing
-  connection-password=test
-temp-db: |
-  connector.name=postgresql
-  connection-url=jdbc:postgresql://host.com:5432/temp-db
-  connection-user=testing
-  connection-password=test
-=======
-EXAMPLE_CATALOG_CONFIG = """\
+TEMP_CATALOG_CONFIG = """\
 catalogs:
-    example-db: |
+    temp-db: |
         connector.name=postgresql
-        connection-url=jdbc:postgresql://host.com:5432/database
+        connection-url=jdbc:postgresql://host.com:5432/temp-db
         connection-user=testing
         connection-password=test
->>>>>>> b245a114
 """
 CATALOG_CONFIG = """\
 catalogs:
