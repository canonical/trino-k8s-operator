#!/usr/bin/env python3
# Copyright 2023 Canonical Ltd.
# See LICENSE file for licensing details.

"""Trino charm integration tests."""

import logging

import pytest
from conftest import deploy  # noqa: F401, pylint: disable=W0611
from helpers import (
    APP_NAME,
    CATALOG_CONFIG,
<<<<<<< HEAD
=======
    EXAMPLE_CATALOG_CONFIG,
>>>>>>> b245a114
    EXAMPLE_CATALOG_NAME,
    TEMP_CATALOG_NAME,
    TRINO_USER,
    curl_unit_ip,
    get_catalogs,
    simulate_crash_and_restart,
    update_catalog_config,
)
from pytest_operator.plugin import OpsTest

logger = logging.getLogger(__name__)


@pytest.mark.abort_on_fail
@pytest.mark.usefixtures("deploy")
class TestDeployment:
    """Integration tests for Trino charm."""

    async def test_trino_ui(self, ops_test: OpsTest):
        """Perform GET request on the Trino UI host."""
        response = await curl_unit_ip(ops_test)
        assert response.status_code == 200

    async def test_basic_client(self, ops_test: OpsTest):
        """Connects a client and executes a basic SQL query."""
        catalogs = await get_catalogs(ops_test, TRINO_USER, APP_NAME)
        logging.info(f"Found catalogs: {catalogs}")
        assert catalogs

    async def test_add_catalog(self, ops_test: OpsTest):
        """Adds a PostgreSQL connector and confirms database added."""
<<<<<<< HEAD
=======
        catalog_config = CATALOG_CONFIG
>>>>>>> b245a114
        catalogs = await update_catalog_config(
            ops_test, CATALOG_CONFIG, TRINO_USER
        )

        # Verify that both catalogs have been added.
        assert TEMP_CATALOG_NAME in str(catalogs)
        assert EXAMPLE_CATALOG_NAME in str(catalogs)

    async def test_remove_catalog(self, ops_test: OpsTest):
        """Removes an existing connector confirms database removed."""
        catalogs = await update_catalog_config(
            ops_test, TEMP_CATALOG_CONFIG, TRINO_USER
        )

        # Verify that only the temp catalog has been removed.
        assert TEMP_CATALOG_NAME in str(catalogs)
        assert EXAMPLE_CATALOG_NAME not in str(catalogs)

    async def test_simulate_crash(self, ops_test: OpsTest):
        """Simulate the crash of the Trino coordinator charm.

        Args:
            ops_test: PyTest object.
        """
        await simulate_crash_and_restart(ops_test)
        response = await curl_unit_ip(ops_test)
        assert response.status_code == 200

        catalogs = await get_catalogs(ops_test, TRINO_USER, APP_NAME)
        assert TEMP_CATALOG_NAME in str(catalogs)<|MERGE_RESOLUTION|>--- conflicted
+++ resolved
@@ -11,10 +11,6 @@
 from helpers import (
     APP_NAME,
     CATALOG_CONFIG,
-<<<<<<< HEAD
-=======
-    EXAMPLE_CATALOG_CONFIG,
->>>>>>> b245a114
     EXAMPLE_CATALOG_NAME,
     TEMP_CATALOG_NAME,
     TRINO_USER,
@@ -46,10 +42,6 @@
 
     async def test_add_catalog(self, ops_test: OpsTest):
         """Adds a PostgreSQL connector and confirms database added."""
-<<<<<<< HEAD
-=======
-        catalog_config = CATALOG_CONFIG
->>>>>>> b245a114
         catalogs = await update_catalog_config(
             ops_test, CATALOG_CONFIG, TRINO_USER
         )
@@ -64,7 +56,7 @@
             ops_test, TEMP_CATALOG_CONFIG, TRINO_USER
         )
 
-        # Verify that only the temp catalog has been removed.
+        # Verify that only the example catalog has been removed.
         assert TEMP_CATALOG_NAME in str(catalogs)
         assert EXAMPLE_CATALOG_NAME not in str(catalogs)
 
