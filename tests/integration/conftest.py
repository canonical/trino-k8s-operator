--- conflicted
+++ resolved
@@ -21,45 +21,6 @@
     charm = await ops_test.build_charm(BASE_DIR)
 
     # Deploy trino and nginx charms
-<<<<<<< HEAD
-    await ops_test.model.deploy(
-        charm,
-        resources=TRINO_IMAGE,
-        application_name=APP_NAME,
-        num_units=1,
-    )
-    await ops_test.model.deploy(
-        charm,
-        resources=TRINO_IMAGE,
-        application_name=WORKER_NAME,
-        config=WORKER_CONFIG,
-        num_units=1,
-    )
-
-    await ops_test.model.deploy(NGINX_NAME, trust=True)
-
-    await ops_test.model.wait_for_idle(
-        apps=[APP_NAME, WORKER_NAME],
-        status="active",
-        raise_on_blocked=False,
-        timeout=600,
-    )
-    await ops_test.model.wait_for_idle(
-        apps=[NGINX_NAME],
-        status="waiting",
-        raise_on_blocked=False,
-        timeout=600,
-    )
-
-    await ops_test.model.integrate(APP_NAME, NGINX_NAME)
-
-    await ops_test.model.wait_for_idle(
-        apps=[APP_NAME],
-        status="active",
-        raise_on_blocked=False,
-        timeout=300,
-    )
-=======
     async with ops_test.fast_forward():
         await ops_test.model.deploy(
             charm,
@@ -98,7 +59,6 @@
             raise_on_blocked=False,
             timeout=300,
         )
->>>>>>> 51ab586e
     assert (
         ops_test.model.applications[APP_NAME].units[0].workload_status
         == "active"
