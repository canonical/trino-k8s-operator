--- conflicted
+++ resolved
@@ -19,11 +19,8 @@
 async def deploy(ops_test: OpsTest):
     """Deploy the app."""
     charm = await ops_test.build_charm(BASE_DIR)
-<<<<<<< HEAD
-=======
 
     # Deploy trino and nginx charms
->>>>>>> 51ab586e
     async with ops_test.fast_forward():
         await ops_test.model.deploy(
             charm,
