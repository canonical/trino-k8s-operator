# Copyright 2023 Canonical Ltd.
# See LICENSE file for licensing details.

[tox]
envlist = fmt, lint, unit, static, coverage-report
skipsdist = True
skip_missing_interpreters = True
max-line-length=120

[vars]
src_path = {toxinidir}/src/
tst_path = {toxinidir}/tests/
all_path = {[vars]src_path} {[vars]tst_path}

[testenv]
basepython = python3
setenv =
  PYTHONPATH = {toxinidir}:{toxinidir}/lib:{[vars]src_path}
  PYTHONBREAKPOINT=ipdb.set_trace
  PY_COLORS=1
  charm: TEST_FILE=test_charm.py
  policy: TEST_FILE=test_policy.py
<<<<<<< HEAD
  scaling: TEST_FILE=test_scaling.py
=======
  upgrades: TEST_FILE=test_upgrades.py
>>>>>>> 42affbd7
passenv =
  PYTHONPATH
  CHARM_BUILD_DIR
  MODEL_SETTINGS

[testenv:integration]
description = Run integration tests
deps =
    ipdb==0.13.9
    juju==3.1.0.1
    pytest==7.4.0
    pytest-operator==0.29.0
    pytest-asyncio==0.21.0
    trino==0.326.0
    apache-ranger==0.0.11
    -r{toxinidir}/requirements.txt
commands =
   pytest {[vars]tst_path}integration -v --tb native --ignore={[vars]tst_path}unit --log-cli-level=INFO -s {posargs}

<<<<<<< HEAD
[testenv:integration-{charm, policy, scaling}]
=======
[testenv:integration-{charm, policy, upgrades}]
>>>>>>> 42affbd7
description = Run integration tests
deps =
    ipdb==0.13.9
    juju==3.1.0.1
    pytest==7.4.0
    pytest-operator==0.29.0
    pytest-asyncio==0.21.0
    trino==0.326.0
    apache-ranger==0.0.11
    -r{toxinidir}/requirements.txt
commands =
    pytest {[vars]tst_path}integration/{env:TEST_FILE} -v --tb native --ignore={[vars]tst_path}unit --log-cli-level=INFO -s {posargs}

[testenv:unit]
description = Run tests
deps =
    coverage[toml]==6.4.4
    ipdb==0.13.9
    pytest==7.1.3
    -r{toxinidir}/requirements.txt
commands =
    coverage run --source={[vars]src_path} \
        -m pytest --ignore={[vars]tst_path}integration -v --tb native -s {posargs}
    coverage report

[testenv:coverage-report]
description = Create test coverage report
deps =
    coverage[toml]
    pytest
    -r{toxinidir}/requirements.txt
commands =
    coverage report

[testenv:static]
description = Run static analysis tests
deps =
    bandit[toml]
    -r{toxinidir}/requirements.txt
commands =
    bandit -c {toxinidir}/pyproject.toml -r {[vars]src_path} {[vars]tst_path}

[testenv:fmt]
description = Format the code
deps =
    black==22.8.0
    isort==5.10.1
commands =
    isort {[vars]src_path} {[vars]tst_path}
    black {[vars]src_path} {[vars]tst_path}

[testenv:lint]
description = Lint the code
deps =
    mypy
    pylint
    pydocstyle
    pytest
    black==22.8.0
    codespell==2.2.1
    flake8==5.0.4
    flake8-builtins==1.5.3
    flake8-copyright==0.2.3
    flake8-docstrings==1.6.0
    isort==5.10.1
    pep8-naming==0.13.2
    pyproject-flake8==5.0.4.post1
    flake8-docstrings-complete>=1.0.3
    flake8-test-docs>=1.0
commands =
    pydocstyle {[vars]src_path}
    codespell {toxinidir} --skip {toxinidir}/.git --skip {toxinidir}/.tox \
      --skip {toxinidir}/build --skip {toxinidir}/lib --skip {toxinidir}/venv \
      --skip {toxinidir}/.mypy_cache --skip {toxinidir}/icon.svg
    pflake8 {[vars]src_path} {[vars]tst_path}
    isort --check-only --diff {[vars]src_path} {[vars]tst_path}
    black --line-length 79 --check --diff {[vars]src_path} {[vars]tst_path}
    mypy {[vars]all_path} --ignore-missing-imports --follow-imports=skip --install-types --non-interactive
    pylint {[vars]all_path} --disable=E0401,W1203,W0613,W0718,R0903,W1514,C0103,R0913,C0301,W0212,R0902,C0104,R0201,E1121,R0801,E1120<|MERGE_RESOLUTION|>--- conflicted
+++ resolved
@@ -20,11 +20,8 @@
   PY_COLORS=1
   charm: TEST_FILE=test_charm.py
   policy: TEST_FILE=test_policy.py
-<<<<<<< HEAD
   scaling: TEST_FILE=test_scaling.py
-=======
   upgrades: TEST_FILE=test_upgrades.py
->>>>>>> 42affbd7
 passenv =
   PYTHONPATH
   CHARM_BUILD_DIR
@@ -44,11 +41,7 @@
 commands =
    pytest {[vars]tst_path}integration -v --tb native --ignore={[vars]tst_path}unit --log-cli-level=INFO -s {posargs}
 
-<<<<<<< HEAD
-[testenv:integration-{charm, policy, scaling}]
-=======
-[testenv:integration-{charm, policy, upgrades}]
->>>>>>> 42affbd7
+[testenv:integration-{charm, policy, upgrades, scaling}]
 description = Run integration tests
 deps =
     ipdb==0.13.9
