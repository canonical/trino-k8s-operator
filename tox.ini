# Copyright 2023 Canonical Ltd.
# See LICENSE file for licensing details.

[tox]
envlist = fmt, lint, unit, static, coverage-report
skipsdist = True
skip_missing_interpreters = True
max-line-length=120

[vars]
src_path = {toxinidir}/src/
tst_path = {toxinidir}/tests/
all_path = {[vars]src_path} {[vars]tst_path}

[testenv]
basepython = python3
setenv =
  PYTHONPATH = {toxinidir}:{toxinidir}/lib:{[vars]src_path}
  PYTHONBREAKPOINT=ipdb.set_trace
  PY_COLORS=1
  charm: TEST_FILE=test_charm.py
  policy: TEST_FILE=test_policy.py
  scaling: TEST_FILE=test_scaling.py
  upgrades: TEST_FILE=test_upgrades.py
passenv =
  PYTHONPATH
  CHARM_BUILD_DIR
  MODEL_SETTINGS

[testenv:integration]
description = Run integration tests
deps =
    ipdb==0.13.9
    juju==3.1.0.1
<<<<<<< HEAD
    pytest==7.4.0
    pytest-operator==0.29.0
    pytest-asyncio==0.21.0
    trino==0.326.0
    apache-ranger==0.0.11
    -r{toxinidir}/requirements.txt
commands =
   pytest {[vars]tst_path}integration -v --tb native --ignore={[vars]tst_path}unit --log-cli-level=INFO -s {posargs}

[testenv:integration-policy]
description = Run integration tests
deps =
    ipdb==0.13.9
    juju==3.1.0.1
=======
>>>>>>> 51ab586e
    pytest==7.4.0
    pytest-operator==0.29.0
    pytest-asyncio==0.21.0
    trino==0.326.0
    apache-ranger==0.0.11
    -r{toxinidir}/requirements.txt
commands =
   pytest {[vars]tst_path}integration -v --tb native --ignore={[vars]tst_path}unit --log-cli-level=INFO -s {posargs}

[testenv:integration-{charm, policy, upgrades, scaling}]
description = Run integration tests
deps =
    ipdb==0.13.9
    juju==3.1.0.1
    pytest==7.4.0
    pytest-operator==0.29.0
    pytest-asyncio==0.21.0
    trino==0.326.0
    apache-ranger==0.0.11
    -r{toxinidir}/requirements.txt
commands =
    pytest {[vars]tst_path}integration/{env:TEST_FILE} -v --tb native --ignore={[vars]tst_path}unit --log-cli-level=INFO -s {posargs}

[testenv:unit]
description = Run tests
deps =
    coverage[toml]==6.4.4
    ipdb==0.13.9
    pytest==7.1.3
    -r{toxinidir}/requirements.txt
commands =
    coverage run --source={[vars]src_path} \
        -m pytest --ignore={[vars]tst_path}integration -v --tb native -s {posargs}
    coverage report

[testenv:coverage-report]
description = Create test coverage report
deps =
    coverage[toml]
    pytest
    -r{toxinidir}/requirements.txt
commands =
    coverage report

[testenv:static]
description = Run static analysis tests
deps =
    bandit[toml]
    -r{toxinidir}/requirements.txt
commands =
    bandit -c {toxinidir}/pyproject.toml -r {[vars]src_path} {[vars]tst_path}

[testenv:fmt]
description = Format the code
deps =
    black==22.8.0
    isort==5.10.1
commands =
    isort {[vars]src_path} {[vars]tst_path}
    black {[vars]src_path} {[vars]tst_path}

[testenv:lint]
description = Lint the code
deps =
    mypy
    pylint
    pydocstyle
    pytest
    black==22.8.0
    codespell==2.2.1
    flake8==5.0.4
    flake8-builtins==1.5.3
    flake8-copyright==0.2.3
    flake8-docstrings==1.6.0
    isort==5.10.1
    pep8-naming==0.13.2
    pyproject-flake8==5.0.4.post1
    flake8-docstrings-complete>=1.0.3
    flake8-test-docs>=1.0
commands =
    pydocstyle {[vars]src_path}
    codespell {toxinidir} --skip {toxinidir}/.git --skip {toxinidir}/.tox \
      --skip {toxinidir}/build --skip {toxinidir}/lib --skip {toxinidir}/venv \
      --skip {toxinidir}/.mypy_cache --skip {toxinidir}/icon.svg
    pflake8 {[vars]src_path} {[vars]tst_path}
    isort --check-only --diff {[vars]src_path} {[vars]tst_path}
    black --line-length 79 --check --diff {[vars]src_path} {[vars]tst_path}
    mypy {[vars]all_path} --ignore-missing-imports --follow-imports=skip --install-types --non-interactive
    pylint {[vars]all_path} --disable=E0401,W1203,W0613,W0718,R0903,W1514,C0103,R0913,C0301,W0212,R0902,C0104,R0201,E1121,R0801,E1120<|MERGE_RESOLUTION|>--- conflicted
+++ resolved
@@ -32,23 +32,6 @@
 deps =
     ipdb==0.13.9
     juju==3.1.0.1
-<<<<<<< HEAD
-    pytest==7.4.0
-    pytest-operator==0.29.0
-    pytest-asyncio==0.21.0
-    trino==0.326.0
-    apache-ranger==0.0.11
-    -r{toxinidir}/requirements.txt
-commands =
-   pytest {[vars]tst_path}integration -v --tb native --ignore={[vars]tst_path}unit --log-cli-level=INFO -s {posargs}
-
-[testenv:integration-policy]
-description = Run integration tests
-deps =
-    ipdb==0.13.9
-    juju==3.1.0.1
-=======
->>>>>>> 51ab586e
     pytest==7.4.0
     pytest-operator==0.29.0
     pytest-asyncio==0.21.0
@@ -70,7 +53,21 @@
     apache-ranger==0.0.11
     -r{toxinidir}/requirements.txt
 commands =
-    pytest {[vars]tst_path}integration/{env:TEST_FILE} -v --tb native --ignore={[vars]tst_path}unit --log-cli-level=INFO -s {posargs}
+    pytest {[vars]tst_path}integration/test_policy.py -v --tb native --ignore={[vars]tst_path}unit --log-cli-level=INFO -s {posargs}
+
+[testenv:integration-charm]
+description = Run integration tests
+deps =
+    ipdb==0.13.9
+    juju==3.1.0.1
+    pytest==7.4.0
+    pytest-operator==0.29.0
+    pytest-asyncio==0.21.0
+    trino==0.326.0
+    apache-ranger==0.0.11
+    -r{toxinidir}/requirements.txt
+commands =
+    pytest {[vars]tst_path}integration/test_charm.py -v --tb native --ignore={[vars]tst_path}unit --log-cli-level=INFO -s {posargs}
 
 [testenv:unit]
 description = Run tests
